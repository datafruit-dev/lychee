"use client";

import Image from "next/image";
import type { RepoInfo } from "@/lib/sessions";

interface TopBarProps {
  isCollapsed: boolean;
  onToggleSidebar: () => void;
  activeRepo: RepoInfo | null;
  currentSessionId: string | null;
  isStreaming: boolean;
}

export default function TopBar({
  isCollapsed,
  onToggleSidebar,
  activeRepo,
  currentSessionId,
  isStreaming,
}: TopBarProps) {
  return (
    <div className="flex-shrink-0 flex items-center h-12 bg-sidebar">
      {/* Sidebar section of top bar */}
      <div className={`flex-shrink-0 transition-all duration-150 ease-out h-12 ${
        isCollapsed ? 'w-12' : 'w-72'
      } flex items-center ${isCollapsed ? 'justify-start' : 'justify-between'} px-1.5 border-r border-b border-border`}>
        {isCollapsed ? (
          <button
            onClick={onToggleSidebar}
            className="group w-9 h-9 flex-shrink-0 transition-all relative flex items-center justify-center text-sidebar-foreground/60 hover:text-sidebar-foreground hover:bg-sidebar-accent focus:outline-none"
            title="Expand sidebar"
          >
            <Image
              src="/logo.svg"
              alt="logo"
              width={20}
              height={20}
              className="relative z-10 flex-shrink-0 block group-hover:hidden"
            />
            <svg
              className="w-3.5 h-3.5 relative z-10 flex-shrink-0 hidden group-hover:block"
              fill="none"
              stroke="currentColor"
              viewBox="0 0 24 24"
            >
              <path
                strokeLinecap="round"
                strokeLinejoin="round"
                strokeWidth={2}
                d="M4 6h16M4 12h16M4 18h16"
              />
            </svg>
          </button>
        ) : (
          <>
            <div className="w-9 h-9 flex-shrink-0 flex items-center justify-center">
              <Image
                src="/logo.svg"
                alt="logo"
                width={20}
                height={20}
                className="relative z-10 flex-shrink-0"
              />
            </div>
            <button
              onClick={onToggleSidebar}
              className="w-9 h-9 flex-shrink-0 transition-all relative flex items-center justify-center text-sidebar-foreground/60 hover:text-sidebar-foreground hover:bg-sidebar-accent focus:outline-none"
              title="Collapse sidebar"
            >
              <svg
                className="w-3.5 h-3.5 relative z-10 flex-shrink-0"
                fill="none"
                stroke="currentColor"
                viewBox="0 0 24 24"
              >
                <path
                  strokeLinecap="round"
                  strokeLinejoin="round"
                  strokeWidth={2}
                  d="M4 6h16M4 12h16M4 18h16"
                />
              </svg>
            </button>
          </>
        )}
      </div>

      {/* Main content section of top bar */}
      <div className="flex-1 h-12 flex items-center justify-between px-4 bg-background border-b border-border">
        {/* Session Info */}
        {activeRepo && currentSessionId ? (
          <div className="flex items-center gap-3 text-sm">
            <div className="font-medium text-foreground">
              {activeRepo.name}
            </div>
            <div className="text-muted-foreground">/</div>
            <div className="text-muted-foreground">
              {currentSessionId}
            </div>
          </div>
        ) : (
          <div className="text-sm text-muted-foreground">
            {activeRepo ? "Select a branch" : "No repository selected"}
          </div>
        )}
<<<<<<< HEAD
=======

        {/* Checkout/Revert Button */}
        {currentSessionId && activeRepo && (
          <div className="relative group">
            <button
              className={`px-3 py-1.5 text-xs font-medium transition-colors ${
                isDisabled
                  ? "bg-muted text-muted-foreground cursor-not-allowed"
                  : "bg-primary text-primary-foreground hover:bg-primary/90"
              }`}
              onClick={isCheckedOut ? onRevert : onCheckout}
              disabled={isDisabled}
            >
              {isCheckedOut ? "Revert" : "Checkout"}
            </button>
            {isDisabled && (
              <div className="absolute right-0 top-full mt-2 w-64 bg-popover text-popover-foreground text-xs p-2 opacity-0 group-hover:opacity-100 transition-opacity pointer-events-none z-10 shadow-md border border-border">
                {getTooltip()}
              </div>
            )}
          </div>
        )}
>>>>>>> 3ac06296
      </div>
    </div>
  );
}<|MERGE_RESOLUTION|>--- conflicted
+++ resolved
@@ -21,9 +21,11 @@
   return (
     <div className="flex-shrink-0 flex items-center h-12 bg-sidebar">
       {/* Sidebar section of top bar */}
-      <div className={`flex-shrink-0 transition-all duration-150 ease-out h-12 ${
-        isCollapsed ? 'w-12' : 'w-72'
-      } flex items-center ${isCollapsed ? 'justify-start' : 'justify-between'} px-1.5 border-r border-b border-border`}>
+      <div
+        className={`flex-shrink-0 transition-all duration-150 ease-out h-12 ${
+          isCollapsed ? "w-12" : "w-72"
+        } flex items-center ${isCollapsed ? "justify-start" : "justify-between"} px-1.5 border-r border-b border-border`}
+      >
         {isCollapsed ? (
           <button
             onClick={onToggleSidebar}
@@ -90,44 +92,15 @@
         {/* Session Info */}
         {activeRepo && currentSessionId ? (
           <div className="flex items-center gap-3 text-sm">
-            <div className="font-medium text-foreground">
-              {activeRepo.name}
-            </div>
+            <div className="font-medium text-foreground">{activeRepo.name}</div>
             <div className="text-muted-foreground">/</div>
-            <div className="text-muted-foreground">
-              {currentSessionId}
-            </div>
+            <div className="text-muted-foreground">{currentSessionId}</div>
           </div>
         ) : (
           <div className="text-sm text-muted-foreground">
             {activeRepo ? "Select a branch" : "No repository selected"}
           </div>
         )}
-<<<<<<< HEAD
-=======
-
-        {/* Checkout/Revert Button */}
-        {currentSessionId && activeRepo && (
-          <div className="relative group">
-            <button
-              className={`px-3 py-1.5 text-xs font-medium transition-colors ${
-                isDisabled
-                  ? "bg-muted text-muted-foreground cursor-not-allowed"
-                  : "bg-primary text-primary-foreground hover:bg-primary/90"
-              }`}
-              onClick={isCheckedOut ? onRevert : onCheckout}
-              disabled={isDisabled}
-            >
-              {isCheckedOut ? "Revert" : "Checkout"}
-            </button>
-            {isDisabled && (
-              <div className="absolute right-0 top-full mt-2 w-64 bg-popover text-popover-foreground text-xs p-2 opacity-0 group-hover:opacity-100 transition-opacity pointer-events-none z-10 shadow-md border border-border">
-                {getTooltip()}
-              </div>
-            )}
-          </div>
-        )}
->>>>>>> 3ac06296
       </div>
     </div>
   );
