--- conflicted
+++ resolved
@@ -1,21 +1,20 @@
 use clap::{Parser, Subcommand};
 use crossterm::{
-    cursor,
+    ExecutableCommand, cursor,
     style::{Color, Print, ResetColor, SetForegroundColor},
     terminal::{self, ClearType},
-    ExecutableCommand,
 };
 use futures_util::{SinkExt, StreamExt};
 use serde::{Deserialize, Serialize};
 use serde_json::Value;
 use std::collections::HashMap;
-use std::io::{stdout, Write as IoWrite};
+use std::io::{Write as IoWrite, stdout};
 use std::path::PathBuf;
 use std::sync::Arc;
 use std::time::{Duration, Instant};
 use tokio::io::{AsyncBufReadExt, BufReader};
 use tokio::process::{Child, Command};
-use tokio::sync::{mpsc, RwLock};
+use tokio::sync::{RwLock, mpsc};
 use tokio_tungstenite::{connect_async, tungstenite::Message as WsMessage};
 use uuid::Uuid;
 
@@ -41,7 +40,10 @@
 enum Message {
     // Registration
     #[serde(rename = "register_client")]
-    RegisterClient { repo_path: String, repo_name: String },
+    RegisterClient {
+        repo_path: String,
+        repo_name: String,
+    },
 
     // Browser -> Client requests
     #[serde(rename = "list_sessions")]
@@ -49,13 +51,26 @@
     #[serde(rename = "create_session")]
     CreateSession { repo_path: String },
     #[serde(rename = "load_session")]
-    LoadSession { repo_path: String, lychee_id: String },
+    LoadSession {
+        repo_path: String,
+        lychee_id: String,
+    },
     #[serde(rename = "send_message")]
-    SendMessage { repo_path: String, lychee_id: String, content: String },
+    SendMessage {
+        repo_path: String,
+        lychee_id: String,
+        content: String,
+    },
     #[serde(rename = "checkout_branch")]
-    CheckoutBranch { repo_path: String, lychee_id: String },
+    CheckoutBranch {
+        repo_path: String,
+        lychee_id: String,
+    },
     #[serde(rename = "revert_checkout")]
-    RevertCheckout { repo_path: String, lychee_id: String },
+    RevertCheckout {
+        repo_path: String,
+        lychee_id: String,
+    },
 
     // Client -> Browser responses
     #[serde(rename = "sessions_list")]
@@ -88,9 +103,7 @@
         message: String,
     },
     #[serde(rename = "client_count")]
-    ClientCount {
-        count: usize,
-    },
+    ClientCount { count: usize },
 }
 
 #[derive(Debug, Clone, Serialize, Deserialize)]
@@ -224,7 +237,8 @@
 }
 
 async fn run_client(debug: bool) {
-    let relay_url = std::env::var("RELAY_URL").unwrap_or_else(|_| "ws://localhost:3001/ws".to_string());
+    let relay_url =
+        std::env::var("RELAY_URL").unwrap_or_else(|_| "ws://localhost:3001/ws".to_string());
     let repo_path = std::env::current_dir().unwrap().display().to_string();
     let repo_name = std::env::current_dir()
         .unwrap()
@@ -273,7 +287,9 @@
         repo_name: repo_name.clone(),
     };
     write
-        .send(WsMessage::Text(serde_json::to_string(&register_msg).unwrap()))
+        .send(WsMessage::Text(
+            serde_json::to_string(&register_msg).unwrap(),
+        ))
         .await
         .unwrap();
 
@@ -360,7 +376,9 @@
             let _ = tx.send(serde_json::to_string(&response).unwrap());
         }
 
-        Message::SendMessage { lychee_id, content, .. } => {
+        Message::SendMessage {
+            lychee_id, content, ..
+        } => {
             // Check if already running
             {
                 let processes = state.active_processes.read().await;
@@ -408,7 +426,14 @@
             let state_clone = state.clone();
 
             tokio::spawn(async move {
-                spawn_claude(tx_clone, &repo_path_clone, &lychee_id_clone, &content_clone, &state_clone).await;
+                spawn_claude(
+                    tx_clone,
+                    &repo_path_clone,
+                    &lychee_id_clone,
+                    &content_clone,
+                    &state_clone,
+                )
+                .await;
             });
         }
 
@@ -429,7 +454,12 @@
     }
 }
 
-async fn checkout_branch(tx: mpsc::UnboundedSender<String>, repo_path: &str, lychee_id: &str, debug: bool) {
+async fn checkout_branch(
+    tx: mpsc::UnboundedSender<String>,
+    repo_path: &str,
+    lychee_id: &str,
+    debug: bool,
+) {
     let lychee_dir = PathBuf::from(repo_path).join(".lychee");
     let session_dir = lychee_dir.join(lychee_id);
     let session_info_path = lychee_dir.join(".session-info.json");
@@ -448,7 +478,9 @@
 
     // Check if another session is already checked out
     // But first verify the stored state matches reality
-    let current_branch = get_current_branch(repo_path).await.unwrap_or_else(|| "main".to_string());
+    let current_branch = get_current_branch(repo_path)
+        .await
+        .unwrap_or_else(|| "main".to_string());
 
     if let Some(stored_checkout) = session_info.checked_out_session.clone() {
         // Verify the stored checkout matches actual git state
@@ -481,14 +513,23 @@
             );
         } else if stored_checkout != lychee_id {
             // Another session is legitimately checked out
-            send_error(&tx, &format!("Session {} is already checked out. Revert it first.", stored_checkout));
+            send_error(
+                &tx,
+                &format!(
+                    "Session {} is already checked out. Revert it first.",
+                    stored_checkout
+                ),
+            );
             return;
         }
     }
 
     // Check main directory for uncommitted changes
     if has_uncommitted_changes(repo_path).await {
-        send_error(&tx, "Main directory has uncommitted changes. Commit them first.");
+        send_error(
+            &tx,
+            "Main directory has uncommitted changes. Commit them first.",
+        );
         return;
     }
 
@@ -510,12 +551,24 @@
 
     if debug {
         if let Ok(out) = &add_output {
-            println!("   git add output: {}", String::from_utf8_lossy(&out.stderr));
+            println!(
+                "   git add output: {}",
+                String::from_utf8_lossy(&out.stderr)
+            );
         }
     }
 
     let commit_output = Command::new("git")
-        .args(&["commit", "-m", &format!("Lychee checkpoint: {} at {}", lychee_id, chrono::Utc::now().to_rfc3339()), "--allow-empty"])
+        .args(&[
+            "commit",
+            "-m",
+            &format!(
+                "Lychee checkpoint: {} at {}",
+                lychee_id,
+                chrono::Utc::now().to_rfc3339()
+            ),
+            "--allow-empty",
+        ])
         .current_dir(&session_dir)
         .output()
         .await;
@@ -528,14 +581,25 @@
 
     // Remove worktree
     let output = Command::new("git")
-        .args(&["worktree", "remove", &session_dir.display().to_string(), "--force"])
+        .args(&[
+            "worktree",
+            "remove",
+            &session_dir.display().to_string(),
+            "--force",
+        ])
         .current_dir(repo_path)
         .output()
         .await;
 
     if let Ok(out) = output {
         if !out.status.success() {
-            send_error(&tx, &format!("Failed to remove worktree: {}", String::from_utf8_lossy(&out.stderr)));
+            send_error(
+                &tx,
+                &format!(
+                    "Failed to remove worktree: {}",
+                    String::from_utf8_lossy(&out.stderr)
+                ),
+            );
             return;
         }
     }
@@ -549,7 +613,13 @@
 
     if let Ok(out) = output {
         if !out.status.success() {
-            send_error(&tx, &format!("Failed to checkout branch: {}", String::from_utf8_lossy(&out.stderr)));
+            send_error(
+                &tx,
+                &format!(
+                    "Failed to checkout branch: {}",
+                    String::from_utf8_lossy(&out.stderr)
+                ),
+            );
             return;
         }
     }
@@ -568,7 +638,10 @@
     if debug {
         if let Ok(out) = &reset_output {
             if !out.status.success() {
-                println!("   git reset error: {}", String::from_utf8_lossy(&out.stderr));
+                println!(
+                    "   git reset error: {}",
+                    String::from_utf8_lossy(&out.stderr)
+                );
             } else {
                 println!("   Reset successful - changes are now uncommitted");
             }
@@ -601,7 +674,12 @@
     let _ = tx.send(serde_json::to_string(&update_msg).unwrap());
 }
 
-async fn revert_checkout(tx: mpsc::UnboundedSender<String>, repo_path: &str, lychee_id: &str, debug: bool) {
+async fn revert_checkout(
+    tx: mpsc::UnboundedSender<String>,
+    repo_path: &str,
+    lychee_id: &str,
+    debug: bool,
+) {
     let lychee_dir = PathBuf::from(repo_path).join(".lychee");
     let session_dir = lychee_dir.join(lychee_id);
     let session_info_path = lychee_dir.join(".session-info.json");
@@ -625,7 +703,9 @@
     }
 
     // Get original branch
-    let original_branch = session_info.sessions.get(lychee_id)
+    let original_branch = session_info
+        .sessions
+        .get(lychee_id)
         .and_then(|m| m.original_branch.clone())
         .unwrap_or_else(|| "main".to_string());
 
@@ -642,7 +722,16 @@
         .await;
 
     let _ = Command::new("git")
-        .args(&["commit", "-m", &format!("Lychee checkpoint: {} at {}", lychee_id, chrono::Utc::now().to_rfc3339()), "--allow-empty"])
+        .args(&[
+            "commit",
+            "-m",
+            &format!(
+                "Lychee checkpoint: {} at {}",
+                lychee_id,
+                chrono::Utc::now().to_rfc3339()
+            ),
+            "--allow-empty",
+        ])
         .current_dir(repo_path)
         .output()
         .await;
@@ -656,21 +745,39 @@
 
     if let Ok(out) = output {
         if !out.status.success() {
-            send_error(&tx, &format!("Failed to checkout {}: {}", original_branch, String::from_utf8_lossy(&out.stderr)));
+            send_error(
+                &tx,
+                &format!(
+                    "Failed to checkout {}: {}",
+                    original_branch,
+                    String::from_utf8_lossy(&out.stderr)
+                ),
+            );
             return;
         }
     }
 
     // Recreate worktree
     let output = Command::new("git")
-        .args(&["worktree", "add", &session_dir.display().to_string(), lychee_id])
+        .args(&[
+            "worktree",
+            "add",
+            &session_dir.display().to_string(),
+            lychee_id,
+        ])
         .current_dir(repo_path)
         .output()
         .await;
 
     if let Ok(out) = output {
         if !out.status.success() {
-            send_error(&tx, &format!("Failed to recreate worktree: {}", String::from_utf8_lossy(&out.stderr)));
+            send_error(
+                &tx,
+                &format!(
+                    "Failed to recreate worktree: {}",
+                    String::from_utf8_lossy(&out.stderr)
+                ),
+            );
             return;
         }
     }
@@ -729,7 +836,9 @@
         .ok()
         .and_then(|output| {
             if output.status.success() {
-                String::from_utf8(output.stdout).ok().map(|s| s.trim().to_string())
+                String::from_utf8(output.stdout)
+                    .ok()
+                    .map(|s| s.trim().to_string())
             } else {
                 None
             }
@@ -745,13 +854,18 @@
 }
 
 fn ensure_lychee_ignored(repo_path: &str) {
-    let exclude_path = PathBuf::from(repo_path).join(".git").join("info").join("exclude");
+    let exclude_path = PathBuf::from(repo_path)
+        .join(".git")
+        .join("info")
+        .join("exclude");
 
     // Read existing exclude file
     let content = std::fs::read_to_string(&exclude_path).unwrap_or_else(|_| String::new());
 
     // Check if .lychee is already excluded
-    if content.lines().any(|line| line.trim() == "/.lychee" || line.trim() == ".lychee" || line.trim() == "/.lychee/") {
+    if content.lines().any(|line| {
+        line.trim() == "/.lychee" || line.trim() == ".lychee" || line.trim() == "/.lychee/"
+    }) {
         return;
     }
 
@@ -833,11 +947,18 @@
         .map(|output| !output.stdout.is_empty())
         .unwrap_or(false);
 
-    (sessions, session_metadata.checked_out_session, main_dir_uncommitted)
+    (
+        sessions,
+        session_metadata.checked_out_session,
+        main_dir_uncommitted,
+    )
 }
 
 async fn create_session(repo_path: &str, debug: bool) -> Option<String> {
-    let lychee_id = format!("session-{}", Uuid::new_v4().to_string().split('-').next().unwrap());
+    let lychee_id = format!(
+        "session-{}",
+        Uuid::new_v4().to_string().split('-').next().unwrap()
+    );
     let lychee_dir = PathBuf::from(repo_path).join(".lychee");
     let session_dir = lychee_dir.join(&lychee_id);
 
@@ -858,7 +979,10 @@
 
     if !output.status.success() {
         if debug {
-            eprintln!("❌ Failed to create worktree: {}", String::from_utf8_lossy(&output.stderr));
+            eprintln!(
+                "❌ Failed to create worktree: {}",
+                String::from_utf8_lossy(&output.stderr)
+            );
         }
         return None;
     }
@@ -887,7 +1011,8 @@
     std::fs::write(
         session_info_path,
         serde_json::to_string_pretty(&session_info).unwrap(),
-    ).ok()?;
+    )
+    .ok()?;
 
     if debug {
         println!("✅ Created session: {}", lychee_id);
@@ -949,7 +1074,7 @@
             // Replace slashes with dashes, and handle the .lychee part
             let sanitized = path_str
                 .trim_start_matches('/')
-                .replace("/.", "/-.")  // Preserve dots after slashes
+                .replace("/.", "/-.") // Preserve dots after slashes
                 .replace('/', "-");
             let sanitized_path = format!("-{}", sanitized);
 
@@ -986,7 +1111,11 @@
                 }
 
                 if debug {
-                    println!("📖 Loaded {} messages for session {}", messages.len(), lychee_id);
+                    println!(
+                        "📖 Loaded {} messages for session {}",
+                        messages.len(),
+                        lychee_id
+                    );
                     println!("   Messages: {:?}", messages);
                 }
 
@@ -1055,10 +1184,7 @@
     cmd.arg(content);
     cmd.arg("--output-format");
     cmd.arg("stream-json");
-<<<<<<< HEAD
-=======
     cmd.arg("--verbose");
->>>>>>> 53a7f4ee
     cmd.arg("--dangerously-skip-permissions");
 
     if state.debug {
@@ -1114,8 +1240,9 @@
 
         if let Ok(data) = serde_json::from_str::<Value>(&line) {
             // Extract session ID from system or init message
-            if data.get("type") == Some(&serde_json::json!("system")) ||
-               data.get("type") == Some(&serde_json::json!("init")) {
+            if data.get("type") == Some(&serde_json::json!("system"))
+                || data.get("type") == Some(&serde_json::json!("init"))
+            {
                 if let Some(session_id) = data.get("session_id").and_then(|v| v.as_str()) {
                     new_claude_id = Some(session_id.to_string());
                     if state.debug {
@@ -1210,7 +1337,12 @@
     };
 
     let uptime = state.start_time.elapsed().as_secs();
-    let uptime_str = format!("{}:{:02}:{:02}", uptime / 3600, (uptime / 60) % 60, uptime % 60);
+    let uptime_str = format!(
+        "{}:{:02}:{:02}",
+        uptime / 3600,
+        (uptime / 60) % 60,
+        uptime % 60
+    );
     let repo_path = std::env::current_dir().unwrap().display().to_string();
     let repo_name = std::env::current_dir()
         .unwrap()
@@ -1234,7 +1366,9 @@
     stdout.execute(ResetColor).ok();
 
     stdout.execute(SetForegroundColor(Color::DarkGrey)).ok();
-    stdout.execute(Print("  ━━━━━━━━━━━━━━━━━━━━━━━━━━━━━━━━━━━━━━━━━━━━━━\n")).ok();
+    stdout
+        .execute(Print("  ━━━━━━━━━━━━━━━━━━━━━━━━━━━━━━━━━━━━━━━━━━━━━━\n"))
+        .ok();
     stdout.execute(ResetColor).ok();
 
     stdout.execute(Print("\n")).ok();
@@ -1261,9 +1395,13 @@
 
     if is_active {
         stdout.execute(SetForegroundColor(Color::Green)).ok();
-        stdout.execute(Print(format!("● Active ({} session{})\n",
-            processes.len(),
-            if processes.len() == 1 { "" } else { "s" }))).ok();
+        stdout
+            .execute(Print(format!(
+                "● Active ({} session{})\n",
+                processes.len(),
+                if processes.len() == 1 { "" } else { "s" }
+            )))
+            .ok();
     } else {
         stdout.execute(SetForegroundColor(Color::Yellow)).ok();
         stdout.execute(Print("● Waiting for messages\n")).ok();
@@ -1286,7 +1424,12 @@
     stdout.execute(Print("  Clients:    ")).ok();
     stdout.execute(ResetColor).ok();
     stdout.execute(SetForegroundColor(Color::Cyan)).ok();
-    stdout.execute(Print(format!("{} connected on this machine\n", *client_count))).ok();
+    stdout
+        .execute(Print(format!(
+            "{} connected on this machine\n",
+            *client_count
+        )))
+        .ok();
     stdout.execute(ResetColor).ok();
 
     stdout.execute(Print("\n")).ok();
